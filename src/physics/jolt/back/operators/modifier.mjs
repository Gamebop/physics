--- conflicted
+++ resolved
@@ -2,16 +2,6 @@
 import { MotionState } from '../motion-state.mjs';
 import { ConstraintModifier } from './helpers/constraint-modifier.mjs';
 import {
-<<<<<<< HEAD
-    BUFFER_READ_BOOL, BUFFER_READ_FLOAT32, BUFFER_READ_UINT16, BUFFER_READ_UINT32,
-    BUFFER_READ_UINT8, BUFFER_WRITE_UINT32, CMD_ADD_ANGULAR_IMPULSE, CMD_ADD_FORCE,
-    CMD_ADD_IMPULSE, CMD_ADD_TORQUE, CMD_APPLY_BUOYANCY_IMPULSE, CMD_CHANGE_GRAVITY,
-    CMD_CHAR_SET_LIN_VEL, CMD_CHAR_SET_SHAPE, CMD_MOVE_BODY, CMD_MOVE_KINEMATIC, CMD_PAIR_BODY,
-    CMD_REPORT_SET_SHAPE, CMD_RESET_VELOCITIES, CMD_SET_ANG_VEL, CMD_SET_AUTO_UPDATE_ISOMETRY, CMD_SET_DEBUG_DRAW, CMD_SET_DENSITY, CMD_SET_DOF, CMD_SET_DRIVER_INPUT,
-    CMD_SET_GRAVITY_FACTOR, CMD_SET_LIN_VEL, CMD_SET_MOTION_QUALITY, CMD_SET_MOTION_TYPE,
-    CMD_SET_OBJ_LAYER, CMD_SET_SHAPE, CMD_SET_USER_DATA, CMD_TOGGLE_GROUP_PAIR, CMD_USE_MOTION_STATE,
-    COMPONENT_SYSTEM_CHAR, MOTION_QUALITY_DISCRETE, MOTION_TYPE_DYNAMIC, MOTION_TYPE_KINEMATIC
-=======
     BUFFER_READ_BOOL, BUFFER_READ_FLOAT32, BUFFER_READ_INT32, BUFFER_READ_UINT16,
     BUFFER_READ_UINT32, BUFFER_READ_UINT8, BUFFER_WRITE_UINT32, CMD_ADD_ANGULAR_IMPULSE,
     CMD_ADD_FORCE, CMD_ADD_IMPULSE, CMD_ADD_TORQUE, CMD_APPLY_BUOYANCY_IMPULSE, CMD_CHANGE_GRAVITY,
@@ -19,13 +9,12 @@
     CMD_MOVE_KINEMATIC, CMD_PAIR_BODY, CMD_REPORT_SET_SHAPE, CMD_RESET_MOTION,
     CMD_RESET_SLEEP_TIMER, CMD_SET_ALLOW_SLEEPING, CMD_SET_ANG_FACTOR, CMD_SET_ANG_VEL,
     CMD_SET_ANG_VEL_CLAMPED, CMD_SET_APPLY_GYRO_FORCE, CMD_SET_AUTO_UPDATE_ISOMETRY,
-    CMD_SET_COL_GROUP, CMD_SET_DOF, CMD_SET_DRIVER_INPUT, CMD_SET_FRICTION, CMD_SET_GRAVITY_FACTOR,
+    CMD_SET_COL_GROUP, CMD_SET_DEBUG_DRAW, CMD_SET_DENSITY, CMD_SET_DOF, CMD_SET_DRIVER_INPUT, CMD_SET_FRICTION, CMD_SET_GRAVITY_FACTOR,
     CMD_SET_INTERNAL_EDGE, CMD_SET_IS_SENSOR, CMD_SET_KIN_COL_NON_DYN, CMD_SET_LIN_VEL,
     CMD_SET_LIN_VEL_CLAMPED, CMD_SET_MAX_ANG_VEL, CMD_SET_MAX_LIN_VEL, CMD_SET_MOTION_QUALITY,
-    CMD_SET_MOTION_TYPE, CMD_SET_OBJ_LAYER, CMD_SET_POS_STEPS, CMD_SET_RESTITUTION, CMD_SET_USER_DATA,
+    CMD_SET_MOTION_TYPE, CMD_SET_OBJ_LAYER, CMD_SET_POS_STEPS, CMD_SET_RESTITUTION, CMD_SET_SHAPE, CMD_SET_USER_DATA,
     CMD_SET_VEL_STEPS, CMD_TOGGLE_GROUP_PAIR, CMD_USE_MOTION_STATE, COMPONENT_SYSTEM_CHAR, MOTION_QUALITY_DISCRETE,
     MOTION_TYPE_DYNAMIC, MOTION_TYPE_KINEMATIC
->>>>>>> 0227fed7
 } from '../../constants.mjs';
 import { Creator } from './creator.mjs';
 import { Cleaner } from './cleaner.mjs';
@@ -171,7 +160,6 @@
                 ok = this._setAutoUpdateIsometry(cb);
                 break;
 
-<<<<<<< HEAD
             case CMD_SET_SHAPE:
                 ok = this._setShape(cb, meshBuffers);
                 break;
@@ -182,7 +170,8 @@
 
             case CMD_SET_DENSITY:
                 ok = this._setDensity(cb);
-=======
+                break;
+
             case CMD_SET_ALLOW_SLEEPING:
                 ok = this._setAllowSleeping(cb);
                 break;
@@ -253,7 +242,6 @@
 
             case CMD_SET_POS_STEPS:
                 ok = this._setPosSteps(cb);
->>>>>>> 0227fed7
                 break;
         }
 
@@ -790,7 +778,6 @@
         return true;
     }
 
-<<<<<<< HEAD
     _setDebugDraw(cb) {
         if (!$_DEBUG) {
             return true;
@@ -807,12 +794,36 @@
                 Cleaner.cleanDebugDrawData(body, this._backend.Jolt);
                 debugBodies.delete(body);
             }
-=======
+        } catch (e) {
+            if ($_DEBUG) {
+                Debug.error(e);
+            }
+            return false;
+        }
+
+        return true;
+    }
+
     _setAllowSleeping(cb) {
         const body = this._getBody(cb);
 
         try {
             body.SetAllowSleeping(cb.read(BUFFER_READ_BOOL));
+        } catch (e) {
+            if ($_DEBUG) {
+                Debug.error(e);
+            }
+            return false;
+        }
+
+        return true;
+    }
+
+    _setDensity(cb) {
+        const body = this._getBody(cb);
+
+        try {
+            body.GetShape().SetDensity?.(cb.read(BUFFER_READ_FLOAT32));
         } catch (e) {
             if ($_DEBUG) {
                 Debug.error(e);
@@ -859,38 +870,27 @@
             cg.SetGroupFilter(table);
             cg.SetGroupID(group);
             cg.SetSubGroupID(subGroup);
->>>>>>> 0227fed7
-        } catch (e) {
-            if ($_DEBUG) {
-                Debug.error(e);
-            }
-            return false;
-        }
-
-        return true;
-    }
-
-<<<<<<< HEAD
-    _setDensity(cb) {
-        const body = this._getBody(cb);
-
-        try {
-            body.GetShape().SetDensity?.(cb.read(BUFFER_READ_FLOAT32));
-=======
+        } catch (e) {
+            if ($_DEBUG) {
+                Debug.error(e);
+            }
+            return false;
+        }
+
+        return true;
+    }
+
     _setFriction(cb) {
         const body = this._getBody(cb);
 
         try {
             body.SetFriction(cb.read(BUFFER_READ_FLOAT32));
->>>>>>> 0227fed7
-        } catch (e) {
-            if ($_DEBUG) {
-                Debug.error(e);
-            }
-            return false;
-        }
-<<<<<<< HEAD
-=======
+        } catch (e) {
+            if ($_DEBUG) {
+                Debug.error(e);
+            }
+            return false;
+        }
 
         return true;
     }
@@ -1073,7 +1073,6 @@
         }
 
         return true;
->>>>>>> 0227fed7
     }
 
     _getBody(cb) {
