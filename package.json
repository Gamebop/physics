{
    "name": "@gamebop/physics",
    "description": "Physics components for PlayCanvas engine",
    "version": "0.2.0",
    "main": "index.mjs",
    "author": "Gamebop",
    "license": "MIT",
    "type": "module",
    "scripts": {
<<<<<<< HEAD
        "build": "rimraf dist && webpack --mode=production && webpack --mode=development && typedoc",
        "build:dev": "rimraf dist && webpack --mode=development",
        "build:prod": "rimraf dist && webpack --mode=production",
        "docs": "typedoc"
=======
        "build": "rimraf dist && rollup -c && rollup -c --config_dev",
        "build:dev": "rimraf dist && rollup -c --config_dev",
        "build:prod": "rimraf dist && rollup -c"
>>>>>>> 37881f4f
    },
    "bugs": {
        "url": "https://github.com/gamebop/physics/issues"
    },
    "repository": {
        "type": "git",
        "url": "https://github.com/gamebop/physics.git"
    },
    "files": [
        "dist/*"
    ],
    "dependencies": {
        "playcanvas": "^1.66.1"
    },
    "devDependencies": {
        "@rollup/plugin-json": "^6.1.0",
        "@rollup/plugin-node-resolve": "^15.2.3",
        "@rollup/plugin-strip": "^3.0.4",
        "@rollup/plugin-terser": "^0.4.4",
        "rimraf": "^5.0.5",
        "rollup": "^4.17.1",
        "rollup-plugin-jscc": "^2.0.0",
        "typedoc": "^0.25.8",
        "typescript": "^5.3.3"
    }
}<|MERGE_RESOLUTION|>--- conflicted
+++ resolved
@@ -7,16 +7,9 @@
     "license": "MIT",
     "type": "module",
     "scripts": {
-<<<<<<< HEAD
-        "build": "rimraf dist && webpack --mode=production && webpack --mode=development && typedoc",
-        "build:dev": "rimraf dist && webpack --mode=development",
-        "build:prod": "rimraf dist && webpack --mode=production",
-        "docs": "typedoc"
-=======
         "build": "rimraf dist && rollup -c && rollup -c --config_dev",
         "build:dev": "rimraf dist && rollup -c --config_dev",
         "build:prod": "rimraf dist && rollup -c"
->>>>>>> 37881f4f
     },
     "bugs": {
         "url": "https://github.com/gamebop/physics/issues"
